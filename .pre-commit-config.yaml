--- conflicted
+++ resolved
@@ -21,11 +21,7 @@
     args: ['--fix=no']
 
 - repo: https://github.com/PyCQA/isort
-<<<<<<< HEAD
   rev: 5.12.0
-=======
-  rev: 5.11.5
->>>>>>> 144a6204
   hooks:
   - id: isort
     args: ["--profile", "black"]
